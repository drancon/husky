<?xml version="1.0"?>
<launch>

  <arg name="joy_dev" default="/dev/input/js0" />
  <arg name="joystick" default="true" />

  <group ns="joy_teleop">

<<<<<<< HEAD
	<group ns="joy_teleop">
		
=======
>>>>>>> 839f1dc1
    <rosparam command="load" file="$(find husky_control)/config/teleop.yaml" />

    <node pkg="joy" type="joy_node" name="joy_node">
      <param name="dev" value="$(arg joy_dev)" />
    </node>

    <node pkg="teleop_twist_joy" type="teleop_node" name="teleop_twist_joy"/>
  </group>

  <node pkg="interactive_marker_twist_server" type="marker_server" name="twist_marker_server" output="screen"/>

<<<<<<< HEAD
  <node pkg="interactive_marker_twist_server" type="marker_server" name="twist_marker_server" output="screen"/>

</launch>
=======
</launch>
>>>>>>> 839f1dc1
<|MERGE_RESOLUTION|>--- conflicted
+++ resolved
@@ -6,11 +6,6 @@
 
   <group ns="joy_teleop">
 
-<<<<<<< HEAD
-	<group ns="joy_teleop">
-		
-=======
->>>>>>> 839f1dc1
     <rosparam command="load" file="$(find husky_control)/config/teleop.yaml" />
 
     <node pkg="joy" type="joy_node" name="joy_node">
@@ -22,10 +17,4 @@
 
   <node pkg="interactive_marker_twist_server" type="marker_server" name="twist_marker_server" output="screen"/>
 
-<<<<<<< HEAD
-  <node pkg="interactive_marker_twist_server" type="marker_server" name="twist_marker_server" output="screen"/>
-
-</launch>
-=======
-</launch>
->>>>>>> 839f1dc1
+</launch>